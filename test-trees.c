#include "maakutree.h"
#include <ccan/array_size/array_size.h>
#include <ccan/isaac/isaac64.h>
#include <ccan/ilog/ilog.h>
#include <ccan/err/err.h>
#include <ccan/opt/opt.h>
#include <stdio.h>
#include <assert.h>
#include <string.h>

/* Trees with internal values look like so (from Maaku's Merkelized Prefix tree
 * BIP at https://gist.github.com/maaku/2aed2cb628024800044d ):
 *
 *       /\
 *      /  \
 *     /    \
 *  value   /\
 *         /  \
 *        /    \
 *       L      R
 *
 * So we need 1 hash if at depth 0, 3 at depth 1, etc. */
static size_t prooflen_for_internal_node(size_t depth)
{
	if (depth == 0)
		return 1;
	return (depth - 1) * 2 + 1;
}

/* Ideal case would use a breadth first internal node system.  Since
 * short proofs are more common than long proofs, the optimal is a
 * breadth first tree:
 *
 *             N
 *           /   \
 *          /     \
 *       N-1       N-2
 *      /   \     /   \
 *    N-3  N-4  N-5   N-6
 *
 * Of course, generating this to verify gets worse over time.
 *
 * The depth of a node == log2(dist). */
static size_t optimal_proof_len(size_t from, size_t to)
{
	size_t depth = ilog32(from - to);

	return prooflen_for_internal_node(depth);
}

/* RFC 6962 approach is just to built the tree from an array, in order,
 * using external nodes:
 *
 *         ^
 *        / \
 *       /\  \
 *      /  \  \
 *     /    \  \
 *    /\    /\  \
 *   0  1  2  3  4
 */
<<<<<<< HEAD
=======
/* We abuse maaku_node here, for using find_maaku_node */
static struct maaku_node *new_array_node(size_t val, size_t depth)
{
	struct maaku_node *n = malloc(sizeof(*n));
	n->value = val;
	n->depth = depth;
	n->child[0] = n->child[1] = NULL;
	return n;
}

static void build_array_tree(struct maaku_node *n, size_t start, size_t end)
{
	size_t len;

	if (end - start == 1) {
		n->value = start;
		return;
	}
	if (end - start == 2) {
		n->child[0] = new_array_node(start, n->depth+1);
		n->child[1] = new_array_node(start+1, n->depth+1);
		return;
	}
	n->child[0] = new_array_node(-1, n->depth+1);
	len = (1 << (ilog32(end - start - 1) - 1));
	build_array_tree(n->child[0], start, start + len);
	n->child[1] = new_array_node(-1, n->depth+1);
	build_array_tree(n->child[1], start + len, end);
}

static size_t old_array_proof_len(size_t from, size_t to)
{
	const struct maaku_node *n;
	size_t depth;
	struct maaku_tree t;

	t.root = new_array_node(-1, 0);
	build_array_tree(t.root, 0, from);
	n = find_maaku_node(t.root, to);

	depth = n->depth;
	free_maaku_tree(&t);

	/* With an external value, proof length == depth */
	return depth;
}

>>>>>>> d10e92ab
static size_t do_proof_len(size_t to, size_t start, size_t end)
{
	size_t len;

	/* Reached the node? */
	if (end - start == 1) {
		assert(to == start);
		return 0;
	}

	len = (1 << (ilog32(end - start - 1) - 1));
	if (to < start + len)
		return 1 + do_proof_len(to, start, start + len);
	return 1 + do_proof_len(to, start + len, end);
}

static size_t rfc6962_proof_len(size_t from, size_t to)
{
	return do_proof_len(to, 0, from);
}

static size_t maaku_proof_len(size_t from, size_t to)
{
	struct maaku_tree t;
	size_t i, depth;

	t.max_depth = 0;
	t.root = NULL;
	for (i = 0; i < from; i++)
		add_maaku_node(&t, i);

	depth = find_maaku_node(t.root, to)->depth;
	free_maaku_tree(&t);

	return prooflen_for_internal_node(depth);
}

/*
 * Slightly less optimal, but incrementable, is to have a series of
 * breadth-first trees, in batches of N.
 *
 * eg. 
 *              /\
 *             /  \
 *            /    \
 *           /\    optimal tree for 196605... (under construction)
 *          /  \
 *         /    \
 *        /\  131070-196604
 *       /  \
 *      /    \
 *  0-65534 65535-131069
 *
 * There's also a variant where we simply back onto an rfc6962-style tree.
 */
#define SUBTREE_SIZE 65535

static size_t batch_proof_len(size_t from, size_t to, bool array)
{
	size_t from_tree, to_tree, tree_depth;

	from_tree = from / SUBTREE_SIZE;
	to_tree = to / SUBTREE_SIZE;

	if (from_tree == to_tree) {
		/* It's in the tree we're building.  This falls back to the
		 * optimal case if we only have one subtree so far */
		if (from < SUBTREE_SIZE)
			return optimal_proof_len(from, to);
		return 1 + optimal_proof_len(from, to);
	}

	if (array)
		/* Use rfc6862 for old entries. */
		return 1 + rfc6962_proof_len(from_tree * SUBTREE_SIZE, to);

	/* It's in an older tree.  One to get to the old trees, and
	 * one extra branch for every tree we go back. */
	tree_depth = 1 + from_tree - to_tree;

	/* First tree is just on the left branch, so subtract one. */
	if (to_tree == 0)
		tree_depth--;

	/* One hash to get to get down the tree, plus proof inside the
	 * tree. */
	return tree_depth + optimal_proof_len(SUBTREE_SIZE, to%SUBTREE_SIZE);
}

static size_t breadth_batch_proof_len(size_t from, size_t to)
{
	return batch_proof_len(from, to, false);
}

static size_t rfc6962_batch_proof_len(size_t from, size_t to)
{
	return batch_proof_len(from, to, true);
}

struct node {
	size_t val;
	struct node *child[2];
};

static struct node *new_node(size_t val, struct node *c1, struct node *c2)
{
	struct node *n = malloc(sizeof(*n));
	n->child[0] = c1;
	n->child[1] = c2;
	n->val = val;
	return n;
}

static void free_mmrtree(struct node *n)
{
	if (!n)
		return;
	free_mmrtree(n->child[0]);
	free_mmrtree(n->child[1]);
	free(n);
}

static struct node *fulltree(size_t off, size_t num)
{
	if (num == 1)
		return new_node(off, NULL, NULL);
	return new_node(-1, fulltree(off, num/2), fulltree(off + num/2, num/2));
}

static struct node *join_peaks(struct node **peaks, size_t num)
{
	size_t len;

	if (num == 1)
		return peaks[0];
	if (num == 2)
		return new_node(-1, peaks[0], peaks[1]);
	len = (1 << (ilog32(num - 1) - 1));
	return new_node(-1, join_peaks(peaks, len),
			join_peaks(peaks + len, num - len));
}

static struct node *build_mmrtree(size_t max)
{
	int i, off = 0, peaknum = 0;
	struct node *peaks[sizeof(size_t) * CHAR_BIT];

	/* First, make peaks.*/
	for (i = ARRAY_SIZE(peaks) - 1; i >= 0; i--) {
		size_t summit = (size_t)1 << i;
		if (max & summit) {
			peaks[peaknum++] = fulltree(off, summit);
			off += summit;
		}
	}
	assert(off == max);

	/* Now join peaks a-la RFC6962 */
	return join_peaks(peaks, peaknum);
}

static size_t mmr_tree_depth(const struct node *node, size_t val)
{
	size_t depth;

	if (!node)
		return -1;

	if (node->val == val)
		return 0;

	depth = mmr_tree_depth(node->child[0], val);
	if (depth == -1) {
		depth = mmr_tree_depth(node->child[1], val);
		if (depth == -1)
			return -1;
	}
	return depth + 1;
}

#if 0
static size_t mmr_proof_len_fast(size_t from, size_t to)
{
	size_t mtns = __builtin_popcount(from);
	size_t peak = 0, summit = 0;
	int i;

	for (i = sizeof(size_t)*8-1; i >= 0; --i)
	{
		summit = 1<<i;
		if (from & summit)
		{
			if (to & summit) ++peak;
			else             break;
		}
	}

	return rfc6962_proof_len(mtns, peak) + ilog32(summit);
}
#endif

static size_t mmr_proof_len(size_t from, size_t to)
{
	size_t depth;
	struct node *tree;

	tree = build_mmrtree(from);
	depth = mmr_tree_depth(tree, to);
	free_mmrtree(tree);

	return depth;
}

struct style {
	const char *name;
	bool fast; /* Fast to calculate depth. */
	size_t (*proof_len)(size_t, size_t);
};

struct style styles[] = {
	{ "rfc6862", true, rfc6962_proof_len },
	{ "optimal", true, optimal_proof_len },
	{ "maaku", false, maaku_proof_len },
	{ "breadth-batch", true, breadth_batch_proof_len },
	{ "rfc6962-batch", true, rfc6962_batch_proof_len },
	{ "mmr", false, mmr_proof_len }
};

static void print_proof_lengths(size_t num, size_t target, size_t seed)
{
	int *dist, *step;
	size_t i, s, plen;
	struct isaac64_ctx isaac;

	isaac64_init(&isaac, (void *)&seed, sizeof(seed));

	dist = calloc(sizeof(*dist), num);
	step = calloc(sizeof(*step), num);
	for (i = target+1; i < num; i++) {
		/* We can skip more if we're better than required. */
		uint64_t skip = -1ULL / isaac64_next_uint64(&isaac);
		int j, best;

		if (skip > i)
			skip = i;

		best = i-1;
		for (j = i-1; j >= (int)(i-skip); j--)
			if (1 + dist[j] < dist[best])
				best = j;
		dist[i] = dist[best] + 1;
		step[i] = best;
	}

#if 0
	printf("CPV path (len %u):\n", dist[num-1]);
	for (i = num-1; i != target; i = step[i])
		printf("-> %u (-%zu)\n", step[i], i - step[i]);
#endif

	for (s = 0; s < ARRAY_SIZE(styles); s++) {
		if (!styles[s].name)
			continue;
		plen = 0;
		for (i = num-1; i != target; i = step[i])
			plen += styles[s].proof_len(i, step[i]);
		printf("%s: proof hashes %zu\n", styles[s].name, plen);
	}

	free(dist);
	free(step);
}

/* Calculate the optimal proof lengths for all variants at once. */
struct prooflen {
	unsigned int len[ARRAY_SIZE(styles)];
};

/* This sorts by actual (optimal) proof len, not path len  */
static void print_optimal_length(size_t num, size_t target, size_t seed)
{
	struct prooflen *prooflen;
	size_t i, s;
	struct isaac64_ctx isaac;

	isaac64_init(&isaac, (void *)&seed, sizeof(seed));

	prooflen = calloc(sizeof(*prooflen), num);
	for (i = target+1; i < num; i++) {
		/* We can skip more if we're better than required. */
		uint64_t skip = -1ULL / isaac64_next_uint64(&isaac);
		int j;

		if (skip > i)
			skip = i;

		for (s = 0; s < ARRAY_SIZE(styles); s++) {
			if (!styles[s].fast)
				continue;

			prooflen[i].len[s] = -1;
			for (j = i-1; j >= (int)(i-skip); j--) {
				size_t len = styles[s].proof_len(i, j);
				if (len + prooflen[j].len[s]
				    < prooflen[i].len[s])
					prooflen[i].len[s]
						= len + prooflen[j].len[s];
			}
		}
	}

	for (s = 0; s < ARRAY_SIZE(styles); s++) {
		if (!styles[s].fast)
			continue;
		printf("prooflen-%s: proof hashes %u\n", styles[s].name,
		       prooflen[num-1].len[s]);
	}
	free(prooflen);
}

int main(int argc, char *argv[])
{
	unsigned int num, seed = 0, target = 0;
	bool maaku = true;

	opt_register_noarg("--usage|--help|-h", opt_usage_and_exit,
			   "<num>\n"
			   "Calculates proof length for SPV chains of block headers,\n"
			   " using various different prevtree topologies",
			   "Print this message");
	opt_register_arg("--target", opt_set_uintval, opt_show_uintval, &target,
			 "Block number to terminate SPV proof at");
	opt_register_arg("--seed", opt_set_uintval, opt_show_uintval, &seed,
			 "Seed for deterministic RNG");
	opt_register_noarg("--no-maaku", opt_set_invbool,
			   &maaku, "Skip the maaku tree");

	opt_parse(&argc, argv, opt_log_stderr_exit);
	if (argc != 2)
		opt_usage_and_exit(NULL);

	if (!maaku) {
		assert(strcmp(styles[2].name, "maaku") == 0);
		styles[2].name = NULL;
	}

	num = atoi(argv[1]);
	if (target >= num)
		errx(1, "Don't do that, you'll crash me");
	print_proof_lengths(num, target, seed);
	print_optimal_length(num, target, seed);

	return 0;
}<|MERGE_RESOLUTION|>--- conflicted
+++ resolved
@@ -59,56 +59,6 @@
  *    /\    /\  \
  *   0  1  2  3  4
  */
-<<<<<<< HEAD
-=======
-/* We abuse maaku_node here, for using find_maaku_node */
-static struct maaku_node *new_array_node(size_t val, size_t depth)
-{
-	struct maaku_node *n = malloc(sizeof(*n));
-	n->value = val;
-	n->depth = depth;
-	n->child[0] = n->child[1] = NULL;
-	return n;
-}
-
-static void build_array_tree(struct maaku_node *n, size_t start, size_t end)
-{
-	size_t len;
-
-	if (end - start == 1) {
-		n->value = start;
-		return;
-	}
-	if (end - start == 2) {
-		n->child[0] = new_array_node(start, n->depth+1);
-		n->child[1] = new_array_node(start+1, n->depth+1);
-		return;
-	}
-	n->child[0] = new_array_node(-1, n->depth+1);
-	len = (1 << (ilog32(end - start - 1) - 1));
-	build_array_tree(n->child[0], start, start + len);
-	n->child[1] = new_array_node(-1, n->depth+1);
-	build_array_tree(n->child[1], start + len, end);
-}
-
-static size_t old_array_proof_len(size_t from, size_t to)
-{
-	const struct maaku_node *n;
-	size_t depth;
-	struct maaku_tree t;
-
-	t.root = new_array_node(-1, 0);
-	build_array_tree(t.root, 0, from);
-	n = find_maaku_node(t.root, to);
-
-	depth = n->depth;
-	free_maaku_tree(&t);
-
-	/* With an external value, proof length == depth */
-	return depth;
-}
-
->>>>>>> d10e92ab
 static size_t do_proof_len(size_t to, size_t start, size_t end)
 {
 	size_t len;
